<<<<<<< HEAD
# custom_components/pantry_tracker/sensor.py

=======
>>>>>>> 83fdb046
import logging
from datetime import timedelta

import aiohttp
import voluptuous as vol

from homeassistant.components.sensor import SensorEntity
from homeassistant.config_entries import ConfigEntry
from homeassistant.core import HomeAssistant, ServiceCall
from homeassistant.helpers.entity_platform import AddEntitiesCallback
from homeassistant.helpers import config_validation as cv
from homeassistant.helpers.event import async_track_time_interval
from homeassistant.helpers.entity_registry import async_get as async_get_entity_registry

from .const import DOMAIN, CONF_UPDATE_INTERVAL, CONF_SOURCE

<<<<<<< HEAD
_LOGGER = logging.getLogger(__name__)
=======
# Extend the PLATFORM_SCHEMA to include update_interval and source
PLATFORM_SCHEMA = PLATFORM_SCHEMA.extend(
    {
        vol.Optional(CONF_UPDATE_INTERVAL, default=30): cv.positive_int,
        vol.Optional(CONF_SOURCE, default="http://homeassistant.local:8099"): cv.string,
        # Removed CONF_SSL_CERT as per request
        # Add other configuration options here if needed
    }
)
>>>>>>> 83fdb046

INCREASE_COUNT_SCHEMA = vol.Schema({
    vol.Required("entity_id"): cv.entity_id,
    vol.Optional("amount", default=1): vol.Coerce(int)
})

DECREASE_COUNT_SCHEMA = vol.Schema({
    vol.Required("entity_id"): cv.entity_id,
    vol.Optional("amount", default=1): vol.Coerce(int)
})

<<<<<<< HEAD
=======
# Define service schemas for barcode-based operations
>>>>>>> 83fdb046
BARCODE_OPERATION_SCHEMA = vol.Schema({
    vol.Required("barcode"): cv.string,
    vol.Optional("amount", default=1): vol.Coerce(int)
})
<<<<<<< HEAD

=======
>>>>>>> 83fdb046

def sanitize_entity_id(name: str) -> str:
    """Sanitize product name to create a unique entity ID."""
    return f"sensor.product_{name.lower().replace(' ', '_').replace('-', '_')}"


async def remove_entity_async(hass: HomeAssistant, entity_id: str):
    """Remove an entity from Home Assistant's Registry."""
    entity_registry = async_get_entity_registry(hass)
    entry = entity_registry.async_get(entity_id)
    if entry:
        entity_registry.async_remove(entity_id)
        _LOGGER.info(f"Removed entity from registry: {entity_id}")
    else:
        _LOGGER.warning(f"Entity not found in registry: {entity_id}")


async def async_setup_entry(hass: HomeAssistant, entry: ConfigEntry, async_add_entities: AddEntitiesCallback):
    """Set up Pantry Tracker sensors from a config entry."""
    _LOGGER.debug("Starting setup of pantry_tracker sensors from config entry.")

    update_interval_seconds = entry.data.get(CONF_UPDATE_INTERVAL, 30)
    source = entry.data.get(CONF_SOURCE, "http://homeassistant.local:8099")

    SCAN_INTERVAL = timedelta(seconds=update_interval_seconds)
    _LOGGER.debug(f"Using update_interval: {SCAN_INTERVAL}, source: {source}")

    try:
        connector = aiohttp.TCPConnector(ssl=False)
        session = aiohttp.ClientSession(connector=connector)
        _LOGGER.debug("Created aiohttp session with SSL verification disabled.")
    except Exception as e:
        _LOGGER.error(f"Failed to create aiohttp session: {e}")
        return

    # Stash data for further usage
    hass.data.setdefault(DOMAIN, {})
    entry_data = hass.data[DOMAIN].setdefault(entry.entry_id, {})
    entry_data["session"] = session
    entry_data["categories"] = []
    entry_data["products"] = []
    entry_data["product_counts"] = {}
    entry_data["entities"] = {}

    async def async_shutdown(event):
        if session:
            await session.close()
            _LOGGER.debug("Closed aiohttp session")

<<<<<<< HEAD
    hass.bus.async_listen_once("homeassistant_stop", async_shutdown)

    # Fetch initial data
    await fetch_pantry_data(session, source, entry_data)
=======
    source = config.get(CONF_SOURCE, "https://127.0.0.1:5000")
    _LOGGER.debug(f"Using source: {source}")

    # Since SSL_CERT is removed, disable SSL verification by setting ssl=False
    try:
        connector = aiohttp.TCPConnector(ssl=False)
        session = aiohttp.ClientSession(connector=connector)
        _LOGGER.debug("Created aiohttp session with SSL verification disabled.")
    except Exception as e:
        _LOGGER.error(f"Failed to create aiohttp session: {e}")
        return

    if DOMAIN not in hass.data:
        hass.data[DOMAIN] = {}
        _LOGGER.debug("Initialized hass.data for pantry_tracker.")
>>>>>>> 83fdb046

    # Create the CategoriesSensor
    cat_sensor = CategoriesSensor(entry, entry_data["categories"])
    entry_data["entities"]["pantry_categories"] = cat_sensor

<<<<<<< HEAD
    # Create product sensors
    product_sensors = []
    for p in entry_data["products"]:
        try:
            product_attributes = p.copy()
            name = product_attributes.pop("name")
            unique_id = sanitize_entity_id(name)
            url = product_attributes.pop("url", "")
            category = product_attributes.pop("category", "")
        except KeyError as e:
            _LOGGER.error(f"Product missing key {e}: {p}")
            continue
=======
    # Store session for cleanup
    hass.data[DOMAIN]["session"] = session

    # Register shutdown event to close the session
    async def async_shutdown(event):
        """Handle shutdown of the integration."""
        session = hass.data[DOMAIN].get("session")
        if session:
            await session.close()
            _LOGGER.debug("Closed aiohttp session")

    hass.bus.async_listen_once("homeassistant_stop", async_shutdown)
>>>>>>> 83fdb046

        entity_id = sanitize_entity_id(name)
        current_count = entry_data["product_counts"].get(entity_id, 0)
        sensor = ProductSensor(
            config_entry=entry,
            name=name,
            url=url,
            category=category,
            unique_id=unique_id,
            initial_count=current_count,
            additional_attributes=product_attributes
        )
        product_sensors.append(sensor)
        entry_data["entities"][entity_id] = sensor

    # Add sensors
    sensors_to_add = [cat_sensor] + product_sensors
    if sensors_to_add:
        _LOGGER.info("Adding %d sensors (including categories).", len(sensors_to_add))
        async_add_entities(sensors_to_add, True)

    # -------------------------------------------------------------
    # IMPORTANT: define an async callback that we directly await
    # -------------------------------------------------------------
    async def async_update_interval(now):
        """Async callback that fetches updates and syncs sensors."""
        await async_update_sensors(hass, entry, entry_data, source, async_add_entities)

    # Schedule periodic updates
    async_track_time_interval(hass, async_update_interval, SCAN_INTERVAL)

    # Register services
    hass.services.async_register(
        DOMAIN, "increase_count",
        lambda call: handle_increase_count_service(hass, call, session, source, entry_data),
        schema=INCREASE_COUNT_SCHEMA
    )
    hass.services.async_register(
        DOMAIN, "decrease_count",
        lambda call: handle_decrease_count_service(hass, call, session, source, entry_data),
        schema=DECREASE_COUNT_SCHEMA
    )
    hass.services.async_register(
        DOMAIN, "barcode_increase",
        lambda call: handle_barcode_increase_service(hass, call, entry_data),
        schema=BARCODE_OPERATION_SCHEMA
    )
    hass.services.async_register(
        DOMAIN, "barcode_decrease",
        lambda call: handle_barcode_decrease_service(hass, call, entry_data),
        schema=BARCODE_OPERATION_SCHEMA
    )


async def fetch_pantry_data(session, source, entry_data):
    """Fetch categories, products, and counts from your external API."""
    # Fetch categories
    try:
        async with session.get(f"{source}/categories") as resp:
            if resp.status == 200:
                categories = await resp.json()
                if isinstance(categories, list):
                    entry_data["categories"] = categories
                else:
                    _LOGGER.warning(f"Fetched categories is not a list: {categories}")
                    entry_data["categories"] = []
            else:
                _LOGGER.error(f"Failed to fetch categories. Status Code: {resp.status}")
                entry_data["categories"] = []
    except Exception as e:
        _LOGGER.error(f"Error while fetching categories: {e}")
        entry_data["categories"] = []

    # Fetch products
    try:
        async with session.get(f"{source}/products") as resp:
            if resp.status == 200:
                products = await resp.json()
                if isinstance(products, list):
                    entry_data["products"] = products
                else:
                    _LOGGER.warning(f"Fetched products is not a list: {products}")
                    entry_data["products"] = []
            else:
                _LOGGER.error(f"Failed to fetch products. Status Code: {resp.status}")
                entry_data["products"] = []
    except Exception as e:
        _LOGGER.error(f"Error while fetching products: {e}")
        entry_data["products"] = []

    # Fetch counts
    try:
        async with session.get(f"{source}/counts") as resp:
            if resp.status == 200:
                counts = await resp.json()
                if isinstance(counts, dict):
                    entry_data["product_counts"] = counts
                else:
                    _LOGGER.warning(f"Fetched counts is not a dict: {counts}")
                    entry_data["product_counts"] = {}
            else:
<<<<<<< HEAD
                _LOGGER.error(f"Failed to fetch counts. Status Code: {resp.status}")
                entry_data["product_counts"] = {}
    except Exception as e:
        _LOGGER.error(f"Error while fetching counts: {e}")
        entry_data["product_counts"] = {}


async def async_update_sensors(hass: HomeAssistant, entry: ConfigEntry, entry_data, source, async_add_entities):
    """Async method to update categories/products and sync sensors."""
    session = entry_data["session"]

    await fetch_pantry_data(session, source, entry_data)
=======
                _LOGGER.error(f"Failed to fetch counts. Status Code: {response.status}")
                hass.data[DOMAIN]["product_counts"] = {}
    except aiohttp.ClientError as e:
        _LOGGER.error(f"HTTP error while fetching initial data: {e}")
        await session.close()
        return
    except Exception as e:
        _LOGGER.error(f"Unexpected error while fetching initial data: {e}")
        await session.close()
        return
>>>>>>> 83fdb046

    # Update categories sensor
    cat_sensor = entry_data["entities"].get("pantry_categories")
    if cat_sensor and isinstance(cat_sensor, CategoriesSensor):
        cat_sensor.update_categories(entry_data["categories"])

    fetched_entity_ids = set()
    new_sensors = []

    for p in entry_data["products"]:
        try:
<<<<<<< HEAD
=======
            # Store all attributes from the product
>>>>>>> 83fdb046
            product_attributes = p.copy()
            name = product_attributes.pop("name")
            unique_id = sanitize_entity_id(name)
            url = product_attributes.pop("url", "")
            category = product_attributes.pop("category", "")
        except KeyError as e:
            _LOGGER.error(f"Product missing key {e}: {p}")
            continue

        entity_id = sanitize_entity_id(name)
<<<<<<< HEAD
        fetched_entity_ids.add(entity_id)
=======
        existing_entity = hass.data[DOMAIN]["entities"].get(entity_id)
>>>>>>> 83fdb046

        existing = entry_data["entities"].get(entity_id)
        if isinstance(existing, ProductSensor):
            # Update existing sensor
            existing.update_attributes(url, category, product_attributes)
        else:
<<<<<<< HEAD
            # New product
            current_count = entry_data["product_counts"].get(entity_id, 0)
            sensor = ProductSensor(
                config_entry=entry,
=======
            current_count = hass.data[DOMAIN]["product_counts"].get(entity_id, 0)
            product_sensor = ProductSensor(
>>>>>>> 83fdb046
                name=name,
                url=url,
                category=category,
                unique_id=unique_id,
                initial_count=current_count,
                additional_attributes=product_attributes
            )
<<<<<<< HEAD
            entry_data["entities"][entity_id] = sensor
            new_sensors.append(sensor)
            _LOGGER.info(f"Detected new product '{name}'. Adding sensor.")

    # Remove disappeared products
    existing_ids = set(entry_data["entities"].keys())
    removed_ids = existing_ids - fetched_entity_ids - {"pantry_categories"}
    for rid in removed_ids:
        sensor = entry_data["entities"].pop(rid, None)
        if sensor:
            _LOGGER.info(f"Removed sensor for entity_id {rid} as it's no longer present.")
            await remove_entity_async(hass, rid)

    # Add new sensors
    if new_sensors:
        _LOGGER.info(f"Adding {len(new_sensors)} new product sensors.")
        async_add_entities(new_sensors, True)

    # Update counts on all product sensors
    for entity_id, count in entry_data["product_counts"].items():
        sensor = entry_data["entities"].get(entity_id)
        if isinstance(sensor, ProductSensor):
            sensor.update_count(count)


# --------------------------- Service Handlers ---------------------------
async def handle_increase_count_service(hass: HomeAssistant, call: ServiceCall, session, source, entry_data):
    entity_id = call.data["entity_id"]
    amount = call.data["amount"]

    sensor = entry_data["entities"].get(entity_id)
    if not sensor or not isinstance(sensor, ProductSensor):
        _LOGGER.error(f"Entity {entity_id} not found for increase_count")
        return

    try:
        async with session.post(
            f"{source}/update_count",
            json={
                "product_name": sensor._product_name,
                "action": "increase",
                "amount": amount
            }
        ) as response:
            if response.status == 200:
                data = await response.json()
                if data.get("status") == "ok":
                    new_count = data.get("count")
                    sensor.update_count(new_count)
                    _LOGGER.debug("Successfully increased count via API.")
                else:
                    _LOGGER.error(f"Failed to increase count via API: {data.get('message')}")
            else:
                _LOGGER.error(f"Failed to increase count. Status={response.status}")
    except Exception as e:
        _LOGGER.error(f"Unexpected error while increasing count via API: {e}")


async def handle_decrease_count_service(hass: HomeAssistant, call: ServiceCall, session, source, entry_data):
    entity_id = call.data["entity_id"]
    amount = call.data["amount"]

    sensor = entry_data["entities"].get(entity_id)
    if not sensor or not isinstance(sensor, ProductSensor):
        _LOGGER.error(f"Entity {entity_id} not found for decrease_count")
        return

    try:
        async with session.post(
            f"{source}/update_count",
            json={
                "product_name": sensor._product_name,
                "action": "decrease",
                "amount": amount
            }
        ) as response:
            if response.status == 200:
                data = await response.json()
                if data.get("status") == "ok":
                    new_count = data.get("count")
                    sensor.update_count(new_count)
                    _LOGGER.debug("Successfully decreased count via API.")
                else:
                    _LOGGER.error(f"Failed to decrease count via API: {data.get('message')}")
            else:
                _LOGGER.error(f"Failed to decrease count. Status={response.status}")
    except Exception as e:
        _LOGGER.error(f"Unexpected error while decreasing count via API: {e}")
=======
            prod_sensors.append(product_sensor)
            hass.data[DOMAIN]["entities"][entity_id] = product_sensor

    # Add the CategoriesSensor and ProductSensors to Home Assistant
    entities_to_add = [cat_sensor] + prod_sensors
    if entities_to_add:
        _LOGGER.info("Adding %d sensors (including categories).", len(entities_to_add))
        async_add_entities(entities_to_add, True)

    # Define the async_update_sensors function for periodic updates
    async def async_update_sensors(now):
        """Periodically update sensors by fetching latest data asynchronously."""
        _LOGGER.debug("Periodic update: Fetching latest data.")
        try:
            # Fetch categories
            async with session.get(f"{source}/categories") as response:
                if response.status == 200:
                    categories = await response.json()
                    if isinstance(categories, list):
                        hass.data[DOMAIN]["categories"] = categories
                        _LOGGER.debug("Fetched categories: %s", categories)
                    else:
                        _LOGGER.warning("Fetched categories is not a list: %s", categories)
                        hass.data[DOMAIN]["categories"] = []
                else:
                    _LOGGER.error(f"Failed to fetch categories. Status Code: {response.status}")
                    hass.data[DOMAIN]["categories"] = []

            # Fetch products
            async with session.get(f"{source}/products") as response:
                if response.status == 200:
                    products = await response.json()
                    if isinstance(products, list):
                        hass.data[DOMAIN]["products"] = products
                        _LOGGER.debug("Fetched products: %s", products)
                    else:
                        _LOGGER.warning("Fetched products is not a list: %s", products)
                        hass.data[DOMAIN]["products"] = []
                else:
                    _LOGGER.error(f"Failed to fetch products. Status Code: {response.status}")
                    hass.data[DOMAIN]["products"] = []

            # Fetch current counts
            async with session.get(f"{source}/counts") as response:
                if response.status == 200:
                    counts = await response.json()
                    if isinstance(counts, dict):
                        hass.data[DOMAIN]["product_counts"] = counts
                        _LOGGER.debug("Fetched counts: %s", counts)
                    else:
                        _LOGGER.warning("Fetched counts is not a dict: %s", counts)
                        hass.data[DOMAIN]["product_counts"] = {}
                else:
                    _LOGGER.error(f"Failed to fetch counts. Status Code: {response.status}")
                    hass.data[DOMAIN]["product_counts"] = {}

            # Update CategoriesSensor
            cat_sensor.update_categories(hass.data[DOMAIN]["categories"])

            # Update or add ProductSensors
            existing_entity_ids = set(hass.data[DOMAIN]["entities"].keys())
            fetched_entity_ids = set()
            new_prod_sensors = []  # Initialize a new list for new sensors

            for p in hass.data[DOMAIN]["products"]:
                try:
                    # Store all attributes from the product
                    product_attributes = p.copy()
                    name = product_attributes.pop("name")
                    unique_id = sanitize_entity_id(name)
                    url = product_attributes.pop("url", "")
                    category = product_attributes.pop("category", "")
                except KeyError as e:
                    _LOGGER.error("Product missing key %s: %s", e, p)
                    continue

                entity_id = sanitize_entity_id(name)
                fetched_entity_ids.add(entity_id)

                if entity_id in hass.data[DOMAIN]["entities"]:
                    # Update existing sensor's attributes
                    sensor = hass.data[DOMAIN]["entities"][entity_id]
                    sensor.update_attributes(url, category, product_attributes)
                else:
                    # New product detected, create and add sensor
                    current_count = hass.data[DOMAIN]["product_counts"].get(entity_id, 0)
                    product_sensor = ProductSensor(
                        name=name,
                        url=url,
                        category=category,
                        unique_id=unique_id,
                        initial_count=current_count,
                        additional_attributes=product_attributes
                    )
                    new_prod_sensors.append(product_sensor)
                    hass.data[DOMAIN]["entities"][entity_id] = product_sensor
                    _LOGGER.info("Detected new product '%s'. Adding sensor.", name)

            # Detect and remove deleted entities
            removed_entity_ids = existing_entity_ids - fetched_entity_ids - {"pantry_categories"}
            for entity_id in removed_entity_ids:
                hass.data[DOMAIN]["entities"].pop(entity_id, None)
                _LOGGER.info(f"Removed sensor for entity_id {entity_id} as it's no longer present.")

                # Remove the entity from HA Registry
                await remove_entity_async(hass, entity_id)

            # Add any new sensors
            if new_prod_sensors:
                _LOGGER.info("Adding %d new product sensors.", len(new_prod_sensors))
                async_add_entities(new_prod_sensors, True)

            # Update Counts for Existing Sensors
            for entity_id, count in hass.data[DOMAIN]["product_counts"].items():
                if entity_id in hass.data[DOMAIN]["entities"]:
                    sensor = hass.data[DOMAIN]["entities"][entity_id]
                    sensor.update_count(count)
                    _LOGGER.debug(f"Updated count for {entity_id} to {count}")

        except aiohttp.ClientError as e:
            _LOGGER.error(f"HTTP error during periodic update: {e}")
        except Exception as e:
            _LOGGER.error(f"Unexpected error during periodic update: {e}")
>>>>>>> 83fdb046


async def handle_barcode_increase_service(hass: HomeAssistant, call: ServiceCall, entry_data):
    barcode = call.data["barcode"]
    amount = call.data["amount"]

    matching_sensors = [
        s for s in entry_data["entities"].values()
        if isinstance(s, ProductSensor) and s.extra_state_attributes.get("barcode") == barcode
    ]
    if not matching_sensors:
        _LOGGER.error(f"No sensor found with barcode {barcode}")
        return

    for sensor in matching_sensors:
        new_count = sensor.native_value + amount
        sensor.update_count(new_count)
        _LOGGER.info(f"Increased count for sensor {sensor.entity_id} by {amount}. New count: {new_count}")


async def handle_barcode_decrease_service(hass: HomeAssistant, call: ServiceCall, entry_data):
    barcode = call.data["barcode"]
    amount = call.data["amount"]

<<<<<<< HEAD
    matching_sensors = [
        s for s in entry_data["entities"].values()
        if isinstance(s, ProductSensor) and s.extra_state_attributes.get("barcode") == barcode
    ]
    if not matching_sensors:
        _LOGGER.error(f"No sensor found with barcode {barcode}")
        return

    for sensor in matching_sensors:
        new_count = max(sensor.native_value - amount, 0)
        sensor.update_count(new_count)
        _LOGGER.info(f"Decreased count for sensor {sensor.entity_id} by {amount}. New count: {new_count}")
=======
    # Service to increase product count by barcode
    async def handle_barcode_increase_service(call: ServiceCall):
        """Handle the barcode_increase service call."""
        barcode = call.data["barcode"]
        amount = call.data["amount"]
        _LOGGER.debug(f"Service call to increase count by barcode: barcode={barcode}, amount={amount}")

        # Find the sensor with the matching barcode
        matching_sensors = [
            sensor for sensor in hass.data[DOMAIN]["entities"].values()
            if isinstance(sensor, ProductSensor) and sensor.extra_state_attributes.get("barcode") == barcode
        ]

        if not matching_sensors:
            _LOGGER.error(f"No sensor found with barcode {barcode}")
            return

        for sensor in matching_sensors:
            try:
                new_count = sensor.native_value + amount
                sensor.update_count(new_count)
                _LOGGER.info(f"Increased count for sensor {sensor.entity_id} by {amount}. New count: {new_count}")
            except Exception as e:
                _LOGGER.error(f"Failed to increase count for {sensor.entity_id}: {e}")

    # Service to decrease product count by barcode
    async def handle_barcode_decrease_service(call: ServiceCall):
        """Handle the barcode_decrease service call."""
        barcode = call.data["barcode"]
        amount = call.data["amount"]
        _LOGGER.debug(f"Service call to decrease count by barcode: barcode={barcode}, amount={amount}")

        # Find the sensor with the matching barcode
        matching_sensors = [
            sensor for sensor in hass.data[DOMAIN]["entities"].values()
            if isinstance(sensor, ProductSensor) and sensor.extra_state_attributes.get("barcode") == barcode
        ]

        if not matching_sensors:
            _LOGGER.error(f"No sensor found with barcode {barcode}")
            return

        for sensor in matching_sensors:
            try:
                new_count = max(sensor.native_value - amount, 0)  # Ensure count doesn't go negative
                sensor.update_count(new_count)
                _LOGGER.info(f"Decreased count for sensor {sensor.entity_id} by {amount}. New count: {new_count}")
            except Exception as e:
                _LOGGER.error(f"Failed to decrease count for {sensor.entity_id}: {e}")

    # Register the services
    hass.services.async_register(
        DOMAIN, "barcode_increase", handle_barcode_increase_service, schema=BARCODE_OPERATION_SCHEMA
    )
    hass.services.async_register(
        DOMAIN, "barcode_decrease", handle_barcode_decrease_service, schema=BARCODE_OPERATION_SCHEMA
    )
    
	
	
	# Register the services
    hass.services.async_register(
        DOMAIN, "increase_count", handle_increase_count_service, schema=INCREASE_COUNT_SCHEMA
    )
    hass.services.async_register(
        DOMAIN, "decrease_count", handle_decrease_count_service, schema=DECREASE_COUNT_SCHEMA
    )
>>>>>>> 83fdb046


# --------------------------- Entities ---------------------------
class CategoriesSensor(SensorEntity):
    """Sensor to track the number of pantry categories."""

    _attr_icon = "mdi:format-list-bulleted"

    def __init__(self, entry: ConfigEntry, categories: list):
        self._entry = entry
        self._categories = categories
        self._attr_unique_id = f"{DOMAIN}_categories"
        self._attr_name = "Pantry Categories"

    @property
    def native_value(self):
        return len(self._categories)

    @property
    def extra_state_attributes(self):
        return {"categories": self._categories}

    @property
    def device_info(self):
        """Attach under a single device in the UI."""
        return {
            "identifiers": {(DOMAIN, self._entry.entry_id)},
            "name": "Pantry Tracker",
            "manufacturer": "Pantry Tracker"
        }

    def update_categories(self, categories: list):
        self._categories = categories
        self.async_write_ha_state()


class ProductSensor(SensorEntity):
<<<<<<< HEAD
    """Sensor to track individual product counts and attributes."""

    def __init__(
        self,
        config_entry: ConfigEntry,
=======
    """Sensor to track individual product counts and all associated attributes."""

    def __init__(
        self,
>>>>>>> 83fdb046
        name: str,
        url: str,
        category: str,
        unique_id: str,
        initial_count: int = 0,
        additional_attributes: dict = None
    ):
<<<<<<< HEAD
        self._entry = config_entry
=======
        """Initialize the ProductSensor."""
>>>>>>> 83fdb046
        self._product_name = name
        self._url = url
        self._category = category
        self._attr_unique_id = unique_id
        self._attr_name = f"Product: {name}"
        self._attr_icon = "mdi:barcode-scan"
        self._count = initial_count
<<<<<<< HEAD
        self._additional_attributes = additional_attributes or {}
=======
        self._additional_attributes = additional_attributes if additional_attributes else {}
>>>>>>> 83fdb046

    @property
    def native_value(self):
        return self._count

    @property
    def extra_state_attributes(self):
<<<<<<< HEAD
=======
        """Return additional attributes for the sensor."""
>>>>>>> 83fdb046
        attrs = {
            "product_name": self._product_name,
            "url": self._url,
            "category": self._category,
            "count": self._count
<<<<<<< HEAD
        }
        attrs.update(self._additional_attributes)
        return attrs

    @property
    def device_info(self):
        """Attach under the same device as CategoriesSensor."""
        return {
            "identifiers": {(DOMAIN, self._entry.entry_id)},
            "name": "Pantry Tracker",
            "manufacturer": "PantryTracker"
=======
>>>>>>> 83fdb046
        }
        # Merge additional attributes
        attrs.update(self._additional_attributes)
        return attrs

<<<<<<< HEAD
    def update_attributes(self, url: str, category: str, additional_attributes: dict):
=======
    def update_attributes(self, url: str, category: str, additional_attributes: dict = None):
        """Update product attributes."""
>>>>>>> 83fdb046
        self._url = url
        self._category = category
        if additional_attributes:
            self._additional_attributes = additional_attributes
<<<<<<< HEAD
        self.async_write_ha_state()
=======
        self.async_schedule_update_ha_state()
        _LOGGER.debug(f"Updated attributes for {self.entity_id}: URL={self._url}, Category={self._category}, Additional Attributes={self._additional_attributes}")
>>>>>>> 83fdb046

    def update_count(self, new_count: int):
        self._count = new_count
<<<<<<< HEAD
        self.async_write_ha_state()

=======
        self.async_schedule_update_ha_state()
        _LOGGER.debug(f"Updated count for {self.entity_id} to {self._count}")
>>>>>>> 83fdb046
<|MERGE_RESOLUTION|>--- conflicted
+++ resolved
@@ -1,792 +1,474 @@
-<<<<<<< HEAD
-# custom_components/pantry_tracker/sensor.py
-
-=======
->>>>>>> 83fdb046
-import logging
-from datetime import timedelta
-
-import aiohttp
-import voluptuous as vol
-
-from homeassistant.components.sensor import SensorEntity
-from homeassistant.config_entries import ConfigEntry
-from homeassistant.core import HomeAssistant, ServiceCall
-from homeassistant.helpers.entity_platform import AddEntitiesCallback
-from homeassistant.helpers import config_validation as cv
-from homeassistant.helpers.event import async_track_time_interval
-from homeassistant.helpers.entity_registry import async_get as async_get_entity_registry
-
-from .const import DOMAIN, CONF_UPDATE_INTERVAL, CONF_SOURCE
-
-<<<<<<< HEAD
-_LOGGER = logging.getLogger(__name__)
-=======
-# Extend the PLATFORM_SCHEMA to include update_interval and source
-PLATFORM_SCHEMA = PLATFORM_SCHEMA.extend(
-    {
-        vol.Optional(CONF_UPDATE_INTERVAL, default=30): cv.positive_int,
-        vol.Optional(CONF_SOURCE, default="http://homeassistant.local:8099"): cv.string,
-        # Removed CONF_SSL_CERT as per request
-        # Add other configuration options here if needed
-    }
-)
->>>>>>> 83fdb046
-
-INCREASE_COUNT_SCHEMA = vol.Schema({
-    vol.Required("entity_id"): cv.entity_id,
-    vol.Optional("amount", default=1): vol.Coerce(int)
-})
-
-DECREASE_COUNT_SCHEMA = vol.Schema({
-    vol.Required("entity_id"): cv.entity_id,
-    vol.Optional("amount", default=1): vol.Coerce(int)
-})
-
-<<<<<<< HEAD
-=======
-# Define service schemas for barcode-based operations
->>>>>>> 83fdb046
-BARCODE_OPERATION_SCHEMA = vol.Schema({
-    vol.Required("barcode"): cv.string,
-    vol.Optional("amount", default=1): vol.Coerce(int)
-})
-<<<<<<< HEAD
-
-=======
->>>>>>> 83fdb046
-
-def sanitize_entity_id(name: str) -> str:
-    """Sanitize product name to create a unique entity ID."""
-    return f"sensor.product_{name.lower().replace(' ', '_').replace('-', '_')}"
-
-
-async def remove_entity_async(hass: HomeAssistant, entity_id: str):
-    """Remove an entity from Home Assistant's Registry."""
-    entity_registry = async_get_entity_registry(hass)
-    entry = entity_registry.async_get(entity_id)
-    if entry:
-        entity_registry.async_remove(entity_id)
-        _LOGGER.info(f"Removed entity from registry: {entity_id}")
-    else:
-        _LOGGER.warning(f"Entity not found in registry: {entity_id}")
-
-
-async def async_setup_entry(hass: HomeAssistant, entry: ConfigEntry, async_add_entities: AddEntitiesCallback):
-    """Set up Pantry Tracker sensors from a config entry."""
-    _LOGGER.debug("Starting setup of pantry_tracker sensors from config entry.")
-
-    update_interval_seconds = entry.data.get(CONF_UPDATE_INTERVAL, 30)
-    source = entry.data.get(CONF_SOURCE, "http://homeassistant.local:8099")
-
-    SCAN_INTERVAL = timedelta(seconds=update_interval_seconds)
-    _LOGGER.debug(f"Using update_interval: {SCAN_INTERVAL}, source: {source}")
-
-    try:
-        connector = aiohttp.TCPConnector(ssl=False)
-        session = aiohttp.ClientSession(connector=connector)
-        _LOGGER.debug("Created aiohttp session with SSL verification disabled.")
-    except Exception as e:
-        _LOGGER.error(f"Failed to create aiohttp session: {e}")
-        return
-
-    # Stash data for further usage
-    hass.data.setdefault(DOMAIN, {})
-    entry_data = hass.data[DOMAIN].setdefault(entry.entry_id, {})
-    entry_data["session"] = session
-    entry_data["categories"] = []
-    entry_data["products"] = []
-    entry_data["product_counts"] = {}
-    entry_data["entities"] = {}
-
-    async def async_shutdown(event):
-        if session:
-            await session.close()
-            _LOGGER.debug("Closed aiohttp session")
-
-<<<<<<< HEAD
-    hass.bus.async_listen_once("homeassistant_stop", async_shutdown)
-
-    # Fetch initial data
-    await fetch_pantry_data(session, source, entry_data)
-=======
-    source = config.get(CONF_SOURCE, "https://127.0.0.1:5000")
-    _LOGGER.debug(f"Using source: {source}")
-
-    # Since SSL_CERT is removed, disable SSL verification by setting ssl=False
-    try:
-        connector = aiohttp.TCPConnector(ssl=False)
-        session = aiohttp.ClientSession(connector=connector)
-        _LOGGER.debug("Created aiohttp session with SSL verification disabled.")
-    except Exception as e:
-        _LOGGER.error(f"Failed to create aiohttp session: {e}")
-        return
-
-    if DOMAIN not in hass.data:
-        hass.data[DOMAIN] = {}
-        _LOGGER.debug("Initialized hass.data for pantry_tracker.")
->>>>>>> 83fdb046
-
-    # Create the CategoriesSensor
-    cat_sensor = CategoriesSensor(entry, entry_data["categories"])
-    entry_data["entities"]["pantry_categories"] = cat_sensor
-
-<<<<<<< HEAD
-    # Create product sensors
-    product_sensors = []
-    for p in entry_data["products"]:
-        try:
-            product_attributes = p.copy()
-            name = product_attributes.pop("name")
-            unique_id = sanitize_entity_id(name)
-            url = product_attributes.pop("url", "")
-            category = product_attributes.pop("category", "")
-        except KeyError as e:
-            _LOGGER.error(f"Product missing key {e}: {p}")
-            continue
-=======
-    # Store session for cleanup
-    hass.data[DOMAIN]["session"] = session
-
-    # Register shutdown event to close the session
-    async def async_shutdown(event):
-        """Handle shutdown of the integration."""
-        session = hass.data[DOMAIN].get("session")
-        if session:
-            await session.close()
-            _LOGGER.debug("Closed aiohttp session")
-
-    hass.bus.async_listen_once("homeassistant_stop", async_shutdown)
->>>>>>> 83fdb046
-
-        entity_id = sanitize_entity_id(name)
-        current_count = entry_data["product_counts"].get(entity_id, 0)
-        sensor = ProductSensor(
-            config_entry=entry,
-            name=name,
-            url=url,
-            category=category,
-            unique_id=unique_id,
-            initial_count=current_count,
-            additional_attributes=product_attributes
-        )
-        product_sensors.append(sensor)
-        entry_data["entities"][entity_id] = sensor
-
-    # Add sensors
-    sensors_to_add = [cat_sensor] + product_sensors
-    if sensors_to_add:
-        _LOGGER.info("Adding %d sensors (including categories).", len(sensors_to_add))
-        async_add_entities(sensors_to_add, True)
-
-    # -------------------------------------------------------------
-    # IMPORTANT: define an async callback that we directly await
-    # -------------------------------------------------------------
-    async def async_update_interval(now):
-        """Async callback that fetches updates and syncs sensors."""
-        await async_update_sensors(hass, entry, entry_data, source, async_add_entities)
-
-    # Schedule periodic updates
-    async_track_time_interval(hass, async_update_interval, SCAN_INTERVAL)
-
-    # Register services
-    hass.services.async_register(
-        DOMAIN, "increase_count",
-        lambda call: handle_increase_count_service(hass, call, session, source, entry_data),
-        schema=INCREASE_COUNT_SCHEMA
-    )
-    hass.services.async_register(
-        DOMAIN, "decrease_count",
-        lambda call: handle_decrease_count_service(hass, call, session, source, entry_data),
-        schema=DECREASE_COUNT_SCHEMA
-    )
-    hass.services.async_register(
-        DOMAIN, "barcode_increase",
-        lambda call: handle_barcode_increase_service(hass, call, entry_data),
-        schema=BARCODE_OPERATION_SCHEMA
-    )
-    hass.services.async_register(
-        DOMAIN, "barcode_decrease",
-        lambda call: handle_barcode_decrease_service(hass, call, entry_data),
-        schema=BARCODE_OPERATION_SCHEMA
-    )
-
-
-async def fetch_pantry_data(session, source, entry_data):
-    """Fetch categories, products, and counts from your external API."""
-    # Fetch categories
-    try:
-        async with session.get(f"{source}/categories") as resp:
-            if resp.status == 200:
-                categories = await resp.json()
-                if isinstance(categories, list):
-                    entry_data["categories"] = categories
-                else:
-                    _LOGGER.warning(f"Fetched categories is not a list: {categories}")
-                    entry_data["categories"] = []
-            else:
-                _LOGGER.error(f"Failed to fetch categories. Status Code: {resp.status}")
-                entry_data["categories"] = []
-    except Exception as e:
-        _LOGGER.error(f"Error while fetching categories: {e}")
-        entry_data["categories"] = []
-
-    # Fetch products
-    try:
-        async with session.get(f"{source}/products") as resp:
-            if resp.status == 200:
-                products = await resp.json()
-                if isinstance(products, list):
-                    entry_data["products"] = products
-                else:
-                    _LOGGER.warning(f"Fetched products is not a list: {products}")
-                    entry_data["products"] = []
-            else:
-                _LOGGER.error(f"Failed to fetch products. Status Code: {resp.status}")
-                entry_data["products"] = []
-    except Exception as e:
-        _LOGGER.error(f"Error while fetching products: {e}")
-        entry_data["products"] = []
-
-    # Fetch counts
-    try:
-        async with session.get(f"{source}/counts") as resp:
-            if resp.status == 200:
-                counts = await resp.json()
-                if isinstance(counts, dict):
-                    entry_data["product_counts"] = counts
-                else:
-                    _LOGGER.warning(f"Fetched counts is not a dict: {counts}")
-                    entry_data["product_counts"] = {}
-            else:
-<<<<<<< HEAD
-                _LOGGER.error(f"Failed to fetch counts. Status Code: {resp.status}")
-                entry_data["product_counts"] = {}
-    except Exception as e:
-        _LOGGER.error(f"Error while fetching counts: {e}")
-        entry_data["product_counts"] = {}
-
-
-async def async_update_sensors(hass: HomeAssistant, entry: ConfigEntry, entry_data, source, async_add_entities):
-    """Async method to update categories/products and sync sensors."""
-    session = entry_data["session"]
-
-    await fetch_pantry_data(session, source, entry_data)
-=======
-                _LOGGER.error(f"Failed to fetch counts. Status Code: {response.status}")
-                hass.data[DOMAIN]["product_counts"] = {}
-    except aiohttp.ClientError as e:
-        _LOGGER.error(f"HTTP error while fetching initial data: {e}")
-        await session.close()
-        return
-    except Exception as e:
-        _LOGGER.error(f"Unexpected error while fetching initial data: {e}")
-        await session.close()
-        return
->>>>>>> 83fdb046
-
-    # Update categories sensor
-    cat_sensor = entry_data["entities"].get("pantry_categories")
-    if cat_sensor and isinstance(cat_sensor, CategoriesSensor):
-        cat_sensor.update_categories(entry_data["categories"])
-
-    fetched_entity_ids = set()
-    new_sensors = []
-
-    for p in entry_data["products"]:
-        try:
-<<<<<<< HEAD
-=======
-            # Store all attributes from the product
->>>>>>> 83fdb046
-            product_attributes = p.copy()
-            name = product_attributes.pop("name")
-            unique_id = sanitize_entity_id(name)
-            url = product_attributes.pop("url", "")
-            category = product_attributes.pop("category", "")
-        except KeyError as e:
-            _LOGGER.error(f"Product missing key {e}: {p}")
-            continue
-
-        entity_id = sanitize_entity_id(name)
-<<<<<<< HEAD
-        fetched_entity_ids.add(entity_id)
-=======
-        existing_entity = hass.data[DOMAIN]["entities"].get(entity_id)
->>>>>>> 83fdb046
-
-        existing = entry_data["entities"].get(entity_id)
-        if isinstance(existing, ProductSensor):
-            # Update existing sensor
-            existing.update_attributes(url, category, product_attributes)
-        else:
-<<<<<<< HEAD
-            # New product
-            current_count = entry_data["product_counts"].get(entity_id, 0)
-            sensor = ProductSensor(
-                config_entry=entry,
-=======
-            current_count = hass.data[DOMAIN]["product_counts"].get(entity_id, 0)
-            product_sensor = ProductSensor(
->>>>>>> 83fdb046
-                name=name,
-                url=url,
-                category=category,
-                unique_id=unique_id,
-                initial_count=current_count,
-                additional_attributes=product_attributes
-            )
-<<<<<<< HEAD
-            entry_data["entities"][entity_id] = sensor
-            new_sensors.append(sensor)
-            _LOGGER.info(f"Detected new product '{name}'. Adding sensor.")
-
-    # Remove disappeared products
-    existing_ids = set(entry_data["entities"].keys())
-    removed_ids = existing_ids - fetched_entity_ids - {"pantry_categories"}
-    for rid in removed_ids:
-        sensor = entry_data["entities"].pop(rid, None)
-        if sensor:
-            _LOGGER.info(f"Removed sensor for entity_id {rid} as it's no longer present.")
-            await remove_entity_async(hass, rid)
-
-    # Add new sensors
-    if new_sensors:
-        _LOGGER.info(f"Adding {len(new_sensors)} new product sensors.")
-        async_add_entities(new_sensors, True)
-
-    # Update counts on all product sensors
-    for entity_id, count in entry_data["product_counts"].items():
-        sensor = entry_data["entities"].get(entity_id)
-        if isinstance(sensor, ProductSensor):
-            sensor.update_count(count)
-
-
-# --------------------------- Service Handlers ---------------------------
-async def handle_increase_count_service(hass: HomeAssistant, call: ServiceCall, session, source, entry_data):
-    entity_id = call.data["entity_id"]
-    amount = call.data["amount"]
-
-    sensor = entry_data["entities"].get(entity_id)
-    if not sensor or not isinstance(sensor, ProductSensor):
-        _LOGGER.error(f"Entity {entity_id} not found for increase_count")
-        return
-
-    try:
-        async with session.post(
-            f"{source}/update_count",
-            json={
-                "product_name": sensor._product_name,
-                "action": "increase",
-                "amount": amount
-            }
-        ) as response:
-            if response.status == 200:
-                data = await response.json()
-                if data.get("status") == "ok":
-                    new_count = data.get("count")
-                    sensor.update_count(new_count)
-                    _LOGGER.debug("Successfully increased count via API.")
-                else:
-                    _LOGGER.error(f"Failed to increase count via API: {data.get('message')}")
-            else:
-                _LOGGER.error(f"Failed to increase count. Status={response.status}")
-    except Exception as e:
-        _LOGGER.error(f"Unexpected error while increasing count via API: {e}")
-
-
-async def handle_decrease_count_service(hass: HomeAssistant, call: ServiceCall, session, source, entry_data):
-    entity_id = call.data["entity_id"]
-    amount = call.data["amount"]
-
-    sensor = entry_data["entities"].get(entity_id)
-    if not sensor or not isinstance(sensor, ProductSensor):
-        _LOGGER.error(f"Entity {entity_id} not found for decrease_count")
-        return
-
-    try:
-        async with session.post(
-            f"{source}/update_count",
-            json={
-                "product_name": sensor._product_name,
-                "action": "decrease",
-                "amount": amount
-            }
-        ) as response:
-            if response.status == 200:
-                data = await response.json()
-                if data.get("status") == "ok":
-                    new_count = data.get("count")
-                    sensor.update_count(new_count)
-                    _LOGGER.debug("Successfully decreased count via API.")
-                else:
-                    _LOGGER.error(f"Failed to decrease count via API: {data.get('message')}")
-            else:
-                _LOGGER.error(f"Failed to decrease count. Status={response.status}")
-    except Exception as e:
-        _LOGGER.error(f"Unexpected error while decreasing count via API: {e}")
-=======
-            prod_sensors.append(product_sensor)
-            hass.data[DOMAIN]["entities"][entity_id] = product_sensor
-
-    # Add the CategoriesSensor and ProductSensors to Home Assistant
-    entities_to_add = [cat_sensor] + prod_sensors
-    if entities_to_add:
-        _LOGGER.info("Adding %d sensors (including categories).", len(entities_to_add))
-        async_add_entities(entities_to_add, True)
-
-    # Define the async_update_sensors function for periodic updates
-    async def async_update_sensors(now):
-        """Periodically update sensors by fetching latest data asynchronously."""
-        _LOGGER.debug("Periodic update: Fetching latest data.")
-        try:
-            # Fetch categories
-            async with session.get(f"{source}/categories") as response:
-                if response.status == 200:
-                    categories = await response.json()
-                    if isinstance(categories, list):
-                        hass.data[DOMAIN]["categories"] = categories
-                        _LOGGER.debug("Fetched categories: %s", categories)
-                    else:
-                        _LOGGER.warning("Fetched categories is not a list: %s", categories)
-                        hass.data[DOMAIN]["categories"] = []
-                else:
-                    _LOGGER.error(f"Failed to fetch categories. Status Code: {response.status}")
-                    hass.data[DOMAIN]["categories"] = []
-
-            # Fetch products
-            async with session.get(f"{source}/products") as response:
-                if response.status == 200:
-                    products = await response.json()
-                    if isinstance(products, list):
-                        hass.data[DOMAIN]["products"] = products
-                        _LOGGER.debug("Fetched products: %s", products)
-                    else:
-                        _LOGGER.warning("Fetched products is not a list: %s", products)
-                        hass.data[DOMAIN]["products"] = []
-                else:
-                    _LOGGER.error(f"Failed to fetch products. Status Code: {response.status}")
-                    hass.data[DOMAIN]["products"] = []
-
-            # Fetch current counts
-            async with session.get(f"{source}/counts") as response:
-                if response.status == 200:
-                    counts = await response.json()
-                    if isinstance(counts, dict):
-                        hass.data[DOMAIN]["product_counts"] = counts
-                        _LOGGER.debug("Fetched counts: %s", counts)
-                    else:
-                        _LOGGER.warning("Fetched counts is not a dict: %s", counts)
-                        hass.data[DOMAIN]["product_counts"] = {}
-                else:
-                    _LOGGER.error(f"Failed to fetch counts. Status Code: {response.status}")
-                    hass.data[DOMAIN]["product_counts"] = {}
-
-            # Update CategoriesSensor
-            cat_sensor.update_categories(hass.data[DOMAIN]["categories"])
-
-            # Update or add ProductSensors
-            existing_entity_ids = set(hass.data[DOMAIN]["entities"].keys())
-            fetched_entity_ids = set()
-            new_prod_sensors = []  # Initialize a new list for new sensors
-
-            for p in hass.data[DOMAIN]["products"]:
-                try:
-                    # Store all attributes from the product
-                    product_attributes = p.copy()
-                    name = product_attributes.pop("name")
-                    unique_id = sanitize_entity_id(name)
-                    url = product_attributes.pop("url", "")
-                    category = product_attributes.pop("category", "")
-                except KeyError as e:
-                    _LOGGER.error("Product missing key %s: %s", e, p)
-                    continue
-
-                entity_id = sanitize_entity_id(name)
-                fetched_entity_ids.add(entity_id)
-
-                if entity_id in hass.data[DOMAIN]["entities"]:
-                    # Update existing sensor's attributes
-                    sensor = hass.data[DOMAIN]["entities"][entity_id]
-                    sensor.update_attributes(url, category, product_attributes)
-                else:
-                    # New product detected, create and add sensor
-                    current_count = hass.data[DOMAIN]["product_counts"].get(entity_id, 0)
-                    product_sensor = ProductSensor(
-                        name=name,
-                        url=url,
-                        category=category,
-                        unique_id=unique_id,
-                        initial_count=current_count,
-                        additional_attributes=product_attributes
-                    )
-                    new_prod_sensors.append(product_sensor)
-                    hass.data[DOMAIN]["entities"][entity_id] = product_sensor
-                    _LOGGER.info("Detected new product '%s'. Adding sensor.", name)
-
-            # Detect and remove deleted entities
-            removed_entity_ids = existing_entity_ids - fetched_entity_ids - {"pantry_categories"}
-            for entity_id in removed_entity_ids:
-                hass.data[DOMAIN]["entities"].pop(entity_id, None)
-                _LOGGER.info(f"Removed sensor for entity_id {entity_id} as it's no longer present.")
-
-                # Remove the entity from HA Registry
-                await remove_entity_async(hass, entity_id)
-
-            # Add any new sensors
-            if new_prod_sensors:
-                _LOGGER.info("Adding %d new product sensors.", len(new_prod_sensors))
-                async_add_entities(new_prod_sensors, True)
-
-            # Update Counts for Existing Sensors
-            for entity_id, count in hass.data[DOMAIN]["product_counts"].items():
-                if entity_id in hass.data[DOMAIN]["entities"]:
-                    sensor = hass.data[DOMAIN]["entities"][entity_id]
-                    sensor.update_count(count)
-                    _LOGGER.debug(f"Updated count for {entity_id} to {count}")
-
-        except aiohttp.ClientError as e:
-            _LOGGER.error(f"HTTP error during periodic update: {e}")
-        except Exception as e:
-            _LOGGER.error(f"Unexpected error during periodic update: {e}")
->>>>>>> 83fdb046
-
-
-async def handle_barcode_increase_service(hass: HomeAssistant, call: ServiceCall, entry_data):
-    barcode = call.data["barcode"]
-    amount = call.data["amount"]
-
-    matching_sensors = [
-        s for s in entry_data["entities"].values()
-        if isinstance(s, ProductSensor) and s.extra_state_attributes.get("barcode") == barcode
-    ]
-    if not matching_sensors:
-        _LOGGER.error(f"No sensor found with barcode {barcode}")
-        return
-
-    for sensor in matching_sensors:
-        new_count = sensor.native_value + amount
-        sensor.update_count(new_count)
-        _LOGGER.info(f"Increased count for sensor {sensor.entity_id} by {amount}. New count: {new_count}")
-
-
-async def handle_barcode_decrease_service(hass: HomeAssistant, call: ServiceCall, entry_data):
-    barcode = call.data["barcode"]
-    amount = call.data["amount"]
-
-<<<<<<< HEAD
-    matching_sensors = [
-        s for s in entry_data["entities"].values()
-        if isinstance(s, ProductSensor) and s.extra_state_attributes.get("barcode") == barcode
-    ]
-    if not matching_sensors:
-        _LOGGER.error(f"No sensor found with barcode {barcode}")
-        return
-
-    for sensor in matching_sensors:
-        new_count = max(sensor.native_value - amount, 0)
-        sensor.update_count(new_count)
-        _LOGGER.info(f"Decreased count for sensor {sensor.entity_id} by {amount}. New count: {new_count}")
-=======
-    # Service to increase product count by barcode
-    async def handle_barcode_increase_service(call: ServiceCall):
-        """Handle the barcode_increase service call."""
-        barcode = call.data["barcode"]
-        amount = call.data["amount"]
-        _LOGGER.debug(f"Service call to increase count by barcode: barcode={barcode}, amount={amount}")
-
-        # Find the sensor with the matching barcode
-        matching_sensors = [
-            sensor for sensor in hass.data[DOMAIN]["entities"].values()
-            if isinstance(sensor, ProductSensor) and sensor.extra_state_attributes.get("barcode") == barcode
-        ]
-
-        if not matching_sensors:
-            _LOGGER.error(f"No sensor found with barcode {barcode}")
-            return
-
-        for sensor in matching_sensors:
-            try:
-                new_count = sensor.native_value + amount
-                sensor.update_count(new_count)
-                _LOGGER.info(f"Increased count for sensor {sensor.entity_id} by {amount}. New count: {new_count}")
-            except Exception as e:
-                _LOGGER.error(f"Failed to increase count for {sensor.entity_id}: {e}")
-
-    # Service to decrease product count by barcode
-    async def handle_barcode_decrease_service(call: ServiceCall):
-        """Handle the barcode_decrease service call."""
-        barcode = call.data["barcode"]
-        amount = call.data["amount"]
-        _LOGGER.debug(f"Service call to decrease count by barcode: barcode={barcode}, amount={amount}")
-
-        # Find the sensor with the matching barcode
-        matching_sensors = [
-            sensor for sensor in hass.data[DOMAIN]["entities"].values()
-            if isinstance(sensor, ProductSensor) and sensor.extra_state_attributes.get("barcode") == barcode
-        ]
-
-        if not matching_sensors:
-            _LOGGER.error(f"No sensor found with barcode {barcode}")
-            return
-
-        for sensor in matching_sensors:
-            try:
-                new_count = max(sensor.native_value - amount, 0)  # Ensure count doesn't go negative
-                sensor.update_count(new_count)
-                _LOGGER.info(f"Decreased count for sensor {sensor.entity_id} by {amount}. New count: {new_count}")
-            except Exception as e:
-                _LOGGER.error(f"Failed to decrease count for {sensor.entity_id}: {e}")
-
-    # Register the services
-    hass.services.async_register(
-        DOMAIN, "barcode_increase", handle_barcode_increase_service, schema=BARCODE_OPERATION_SCHEMA
-    )
-    hass.services.async_register(
-        DOMAIN, "barcode_decrease", handle_barcode_decrease_service, schema=BARCODE_OPERATION_SCHEMA
-    )
-    
-	
-	
-	# Register the services
-    hass.services.async_register(
-        DOMAIN, "increase_count", handle_increase_count_service, schema=INCREASE_COUNT_SCHEMA
-    )
-    hass.services.async_register(
-        DOMAIN, "decrease_count", handle_decrease_count_service, schema=DECREASE_COUNT_SCHEMA
-    )
->>>>>>> 83fdb046
-
-
-# --------------------------- Entities ---------------------------
-class CategoriesSensor(SensorEntity):
-    """Sensor to track the number of pantry categories."""
-
-    _attr_icon = "mdi:format-list-bulleted"
-
-    def __init__(self, entry: ConfigEntry, categories: list):
-        self._entry = entry
-        self._categories = categories
-        self._attr_unique_id = f"{DOMAIN}_categories"
-        self._attr_name = "Pantry Categories"
-
-    @property
-    def native_value(self):
-        return len(self._categories)
-
-    @property
-    def extra_state_attributes(self):
-        return {"categories": self._categories}
-
-    @property
-    def device_info(self):
-        """Attach under a single device in the UI."""
-        return {
-            "identifiers": {(DOMAIN, self._entry.entry_id)},
-            "name": "Pantry Tracker",
-            "manufacturer": "Pantry Tracker"
-        }
-
-    def update_categories(self, categories: list):
-        self._categories = categories
-        self.async_write_ha_state()
-
-
-class ProductSensor(SensorEntity):
-<<<<<<< HEAD
-    """Sensor to track individual product counts and attributes."""
-
-    def __init__(
-        self,
-        config_entry: ConfigEntry,
-=======
-    """Sensor to track individual product counts and all associated attributes."""
-
-    def __init__(
-        self,
->>>>>>> 83fdb046
-        name: str,
-        url: str,
-        category: str,
-        unique_id: str,
-        initial_count: int = 0,
-        additional_attributes: dict = None
-    ):
-<<<<<<< HEAD
-        self._entry = config_entry
-=======
-        """Initialize the ProductSensor."""
->>>>>>> 83fdb046
-        self._product_name = name
-        self._url = url
-        self._category = category
-        self._attr_unique_id = unique_id
-        self._attr_name = f"Product: {name}"
-        self._attr_icon = "mdi:barcode-scan"
-        self._count = initial_count
-<<<<<<< HEAD
-        self._additional_attributes = additional_attributes or {}
-=======
-        self._additional_attributes = additional_attributes if additional_attributes else {}
->>>>>>> 83fdb046
-
-    @property
-    def native_value(self):
-        return self._count
-
-    @property
-    def extra_state_attributes(self):
-<<<<<<< HEAD
-=======
-        """Return additional attributes for the sensor."""
->>>>>>> 83fdb046
-        attrs = {
-            "product_name": self._product_name,
-            "url": self._url,
-            "category": self._category,
-            "count": self._count
-<<<<<<< HEAD
-        }
-        attrs.update(self._additional_attributes)
-        return attrs
-
-    @property
-    def device_info(self):
-        """Attach under the same device as CategoriesSensor."""
-        return {
-            "identifiers": {(DOMAIN, self._entry.entry_id)},
-            "name": "Pantry Tracker",
-            "manufacturer": "PantryTracker"
-=======
->>>>>>> 83fdb046
-        }
-        # Merge additional attributes
-        attrs.update(self._additional_attributes)
-        return attrs
-
-<<<<<<< HEAD
-    def update_attributes(self, url: str, category: str, additional_attributes: dict):
-=======
-    def update_attributes(self, url: str, category: str, additional_attributes: dict = None):
-        """Update product attributes."""
->>>>>>> 83fdb046
-        self._url = url
-        self._category = category
-        if additional_attributes:
-            self._additional_attributes = additional_attributes
-<<<<<<< HEAD
-        self.async_write_ha_state()
-=======
-        self.async_schedule_update_ha_state()
-        _LOGGER.debug(f"Updated attributes for {self.entity_id}: URL={self._url}, Category={self._category}, Additional Attributes={self._additional_attributes}")
->>>>>>> 83fdb046
-
-    def update_count(self, new_count: int):
-        self._count = new_count
-<<<<<<< HEAD
-        self.async_write_ha_state()
-
-=======
-        self.async_schedule_update_ha_state()
-        _LOGGER.debug(f"Updated count for {self.entity_id} to {self._count}")
->>>>>>> 83fdb046
+# custom_components/pantry_tracker/sensor.py
+
+import logging
+from datetime import timedelta
+
+import aiohttp
+import voluptuous as vol
+
+from homeassistant.components.sensor import SensorEntity
+from homeassistant.config_entries import ConfigEntry
+from homeassistant.core import HomeAssistant, ServiceCall
+from homeassistant.helpers.entity_platform import AddEntitiesCallback
+from homeassistant.helpers import config_validation as cv
+from homeassistant.helpers.event import async_track_time_interval
+from homeassistant.helpers.entity_registry import async_get as async_get_entity_registry
+
+from .const import DOMAIN, CONF_UPDATE_INTERVAL, CONF_SOURCE
+
+_LOGGER = logging.getLogger(__name__)
+
+INCREASE_COUNT_SCHEMA = vol.Schema({
+    vol.Required("entity_id"): cv.entity_id,
+    vol.Optional("amount", default=1): vol.Coerce(int)
+})
+
+DECREASE_COUNT_SCHEMA = vol.Schema({
+    vol.Required("entity_id"): cv.entity_id,
+    vol.Optional("amount", default=1): vol.Coerce(int)
+})
+
+BARCODE_OPERATION_SCHEMA = vol.Schema({
+    vol.Required("barcode"): cv.string,
+    vol.Optional("amount", default=1): vol.Coerce(int)
+})
+
+
+def sanitize_entity_id(name: str) -> str:
+    """Sanitize product name to create a unique entity ID."""
+    return f"sensor.product_{name.lower().replace(' ', '_').replace('-', '_')}"
+
+
+async def remove_entity_async(hass: HomeAssistant, entity_id: str):
+    """Remove an entity from Home Assistant's Registry."""
+    entity_registry = async_get_entity_registry(hass)
+    entry = entity_registry.async_get(entity_id)
+    if entry:
+        entity_registry.async_remove(entity_id)
+        _LOGGER.info(f"Removed entity from registry: {entity_id}")
+    else:
+        _LOGGER.warning(f"Entity not found in registry: {entity_id}")
+
+
+async def async_setup_entry(hass: HomeAssistant, entry: ConfigEntry, async_add_entities: AddEntitiesCallback):
+    """Set up Pantry Tracker sensors from a config entry."""
+    _LOGGER.debug("Starting setup of pantry_tracker sensors from config entry.")
+
+    update_interval_seconds = entry.data.get(CONF_UPDATE_INTERVAL, 30)
+    source = entry.data.get(CONF_SOURCE, "http://homeassistant.local:8099")
+
+    SCAN_INTERVAL = timedelta(seconds=update_interval_seconds)
+    _LOGGER.debug(f"Using update_interval: {SCAN_INTERVAL}, source: {source}")
+
+    try:
+        connector = aiohttp.TCPConnector(ssl=False)
+        session = aiohttp.ClientSession(connector=connector)
+        _LOGGER.debug("Created aiohttp session with SSL verification disabled.")
+    except Exception as e:
+        _LOGGER.error(f"Failed to create aiohttp session: {e}")
+        return
+
+    # Stash data for further usage
+    hass.data.setdefault(DOMAIN, {})
+    entry_data = hass.data[DOMAIN].setdefault(entry.entry_id, {})
+    entry_data["session"] = session
+    entry_data["categories"] = []
+    entry_data["products"] = []
+    entry_data["product_counts"] = {}
+    entry_data["entities"] = {}
+
+    async def async_shutdown(event):
+        if session:
+            await session.close()
+            _LOGGER.debug("Closed aiohttp session")
+
+    hass.bus.async_listen_once("homeassistant_stop", async_shutdown)
+
+    # Fetch initial data
+    await fetch_pantry_data(session, source, entry_data)
+
+    # Create the CategoriesSensor
+    cat_sensor = CategoriesSensor(entry, entry_data["categories"])
+    entry_data["entities"]["pantry_categories"] = cat_sensor
+
+    # Create product sensors
+    product_sensors = []
+    for p in entry_data["products"]:
+        try:
+            product_attributes = p.copy()
+            name = product_attributes.pop("name")
+            unique_id = sanitize_entity_id(name)
+            url = product_attributes.pop("url", "")
+            category = product_attributes.pop("category", "")
+        except KeyError as e:
+            _LOGGER.error(f"Product missing key {e}: {p}")
+            continue
+
+        entity_id = sanitize_entity_id(name)
+        current_count = entry_data["product_counts"].get(entity_id, 0)
+        sensor = ProductSensor(
+            config_entry=entry,
+            name=name,
+            url=url,
+            category=category,
+            unique_id=unique_id,
+            initial_count=current_count,
+            additional_attributes=product_attributes
+        )
+        product_sensors.append(sensor)
+        entry_data["entities"][entity_id] = sensor
+
+    # Add sensors
+    sensors_to_add = [cat_sensor] + product_sensors
+    if sensors_to_add:
+        _LOGGER.info("Adding %d sensors (including categories).", len(sensors_to_add))
+        async_add_entities(sensors_to_add, True)
+
+    # -------------------------------------------------------------
+    # IMPORTANT: define an async callback that we directly await
+    # -------------------------------------------------------------
+    async def async_update_interval(now):
+        """Async callback that fetches updates and syncs sensors."""
+        await async_update_sensors(hass, entry, entry_data, source, async_add_entities)
+
+    # Schedule periodic updates
+    async_track_time_interval(hass, async_update_interval, SCAN_INTERVAL)
+
+    # Register services
+    hass.services.async_register(
+        DOMAIN, "increase_count",
+        lambda call: handle_increase_count_service(hass, call, session, source, entry_data),
+        schema=INCREASE_COUNT_SCHEMA
+    )
+    hass.services.async_register(
+        DOMAIN, "decrease_count",
+        lambda call: handle_decrease_count_service(hass, call, session, source, entry_data),
+        schema=DECREASE_COUNT_SCHEMA
+    )
+    hass.services.async_register(
+        DOMAIN, "barcode_increase",
+        lambda call: handle_barcode_increase_service(hass, call, entry_data),
+        schema=BARCODE_OPERATION_SCHEMA
+    )
+    hass.services.async_register(
+        DOMAIN, "barcode_decrease",
+        lambda call: handle_barcode_decrease_service(hass, call, entry_data),
+        schema=BARCODE_OPERATION_SCHEMA
+    )
+
+
+async def fetch_pantry_data(session, source, entry_data):
+    """Fetch categories, products, and counts from your external API."""
+    # Fetch categories
+    try:
+        async with session.get(f"{source}/categories") as resp:
+            if resp.status == 200:
+                categories = await resp.json()
+                if isinstance(categories, list):
+                    entry_data["categories"] = categories
+                else:
+                    _LOGGER.warning(f"Fetched categories is not a list: {categories}")
+                    entry_data["categories"] = []
+            else:
+                _LOGGER.error(f"Failed to fetch categories. Status Code: {resp.status}")
+                entry_data["categories"] = []
+    except Exception as e:
+        _LOGGER.error(f"Error while fetching categories: {e}")
+        entry_data["categories"] = []
+
+    # Fetch products
+    try:
+        async with session.get(f"{source}/products") as resp:
+            if resp.status == 200:
+                products = await resp.json()
+                if isinstance(products, list):
+                    entry_data["products"] = products
+                else:
+                    _LOGGER.warning(f"Fetched products is not a list: {products}")
+                    entry_data["products"] = []
+            else:
+                _LOGGER.error(f"Failed to fetch products. Status Code: {resp.status}")
+                entry_data["products"] = []
+    except Exception as e:
+        _LOGGER.error(f"Error while fetching products: {e}")
+        entry_data["products"] = []
+
+    # Fetch counts
+    try:
+        async with session.get(f"{source}/counts") as resp:
+            if resp.status == 200:
+                counts = await resp.json()
+                if isinstance(counts, dict):
+                    entry_data["product_counts"] = counts
+                else:
+                    _LOGGER.warning(f"Fetched counts is not a dict: {counts}")
+                    entry_data["product_counts"] = {}
+            else:
+                _LOGGER.error(f"Failed to fetch counts. Status Code: {resp.status}")
+                entry_data["product_counts"] = {}
+    except Exception as e:
+        _LOGGER.error(f"Error while fetching counts: {e}")
+        entry_data["product_counts"] = {}
+
+
+async def async_update_sensors(hass: HomeAssistant, entry: ConfigEntry, entry_data, source, async_add_entities):
+    """Async method to update categories/products and sync sensors."""
+    session = entry_data["session"]
+
+    await fetch_pantry_data(session, source, entry_data)
+
+    # Update categories sensor
+    cat_sensor = entry_data["entities"].get("pantry_categories")
+    if cat_sensor and isinstance(cat_sensor, CategoriesSensor):
+        cat_sensor.update_categories(entry_data["categories"])
+
+    fetched_entity_ids = set()
+    new_sensors = []
+
+    for p in entry_data["products"]:
+        try:
+            product_attributes = p.copy()
+            name = product_attributes.pop("name")
+            unique_id = sanitize_entity_id(name)
+            url = product_attributes.pop("url", "")
+            category = product_attributes.pop("category", "")
+        except KeyError as e:
+            _LOGGER.error(f"Product missing key {e}: {p}")
+            continue
+
+        entity_id = sanitize_entity_id(name)
+        fetched_entity_ids.add(entity_id)
+
+        existing = entry_data["entities"].get(entity_id)
+        if isinstance(existing, ProductSensor):
+            # Update existing sensor
+            existing.update_attributes(url, category, product_attributes)
+        else:
+            # New product
+            current_count = entry_data["product_counts"].get(entity_id, 0)
+            sensor = ProductSensor(
+                config_entry=entry,
+                name=name,
+                url=url,
+                category=category,
+                unique_id=unique_id,
+                initial_count=current_count,
+                additional_attributes=product_attributes
+            )
+            entry_data["entities"][entity_id] = sensor
+            new_sensors.append(sensor)
+            _LOGGER.info(f"Detected new product '{name}'. Adding sensor.")
+
+    # Remove disappeared products
+    existing_ids = set(entry_data["entities"].keys())
+    removed_ids = existing_ids - fetched_entity_ids - {"pantry_categories"}
+    for rid in removed_ids:
+        sensor = entry_data["entities"].pop(rid, None)
+        if sensor:
+            _LOGGER.info(f"Removed sensor for entity_id {rid} as it's no longer present.")
+            await remove_entity_async(hass, rid)
+
+    # Add new sensors
+    if new_sensors:
+        _LOGGER.info(f"Adding {len(new_sensors)} new product sensors.")
+        async_add_entities(new_sensors, True)
+
+    # Update counts on all product sensors
+    for entity_id, count in entry_data["product_counts"].items():
+        sensor = entry_data["entities"].get(entity_id)
+        if isinstance(sensor, ProductSensor):
+            sensor.update_count(count)
+
+
+# --------------------------- Service Handlers ---------------------------
+async def handle_increase_count_service(hass: HomeAssistant, call: ServiceCall, session, source, entry_data):
+    entity_id = call.data["entity_id"]
+    amount = call.data["amount"]
+
+    sensor = entry_data["entities"].get(entity_id)
+    if not sensor or not isinstance(sensor, ProductSensor):
+        _LOGGER.error(f"Entity {entity_id} not found for increase_count")
+        return
+
+    try:
+        async with session.post(
+            f"{source}/update_count",
+            json={
+                "product_name": sensor._product_name,
+                "action": "increase",
+                "amount": amount
+            }
+        ) as response:
+            if response.status == 200:
+                data = await response.json()
+                if data.get("status") == "ok":
+                    new_count = data.get("count")
+                    sensor.update_count(new_count)
+                    _LOGGER.debug("Successfully increased count via API.")
+                else:
+                    _LOGGER.error(f"Failed to increase count via API: {data.get('message')}")
+            else:
+                _LOGGER.error(f"Failed to increase count. Status={response.status}")
+    except Exception as e:
+        _LOGGER.error(f"Unexpected error while increasing count via API: {e}")
+
+
+async def handle_decrease_count_service(hass: HomeAssistant, call: ServiceCall, session, source, entry_data):
+    entity_id = call.data["entity_id"]
+    amount = call.data["amount"]
+
+    sensor = entry_data["entities"].get(entity_id)
+    if not sensor or not isinstance(sensor, ProductSensor):
+        _LOGGER.error(f"Entity {entity_id} not found for decrease_count")
+        return
+
+    try:
+        async with session.post(
+            f"{source}/update_count",
+            json={
+                "product_name": sensor._product_name,
+                "action": "decrease",
+                "amount": amount
+            }
+        ) as response:
+            if response.status == 200:
+                data = await response.json()
+                if data.get("status") == "ok":
+                    new_count = data.get("count")
+                    sensor.update_count(new_count)
+                    _LOGGER.debug("Successfully decreased count via API.")
+                else:
+                    _LOGGER.error(f"Failed to decrease count via API: {data.get('message')}")
+            else:
+                _LOGGER.error(f"Failed to decrease count. Status={response.status}")
+    except Exception as e:
+        _LOGGER.error(f"Unexpected error while decreasing count via API: {e}")
+
+
+async def handle_barcode_increase_service(hass: HomeAssistant, call: ServiceCall, entry_data):
+    barcode = call.data["barcode"]
+    amount = call.data["amount"]
+
+    matching_sensors = [
+        s for s in entry_data["entities"].values()
+        if isinstance(s, ProductSensor) and s.extra_state_attributes.get("barcode") == barcode
+    ]
+    if not matching_sensors:
+        _LOGGER.error(f"No sensor found with barcode {barcode}")
+        return
+
+    for sensor in matching_sensors:
+        new_count = sensor.native_value + amount
+        sensor.update_count(new_count)
+        _LOGGER.info(f"Increased count for sensor {sensor.entity_id} by {amount}. New count: {new_count}")
+
+
+async def handle_barcode_decrease_service(hass: HomeAssistant, call: ServiceCall, entry_data):
+    barcode = call.data["barcode"]
+    amount = call.data["amount"]
+
+    matching_sensors = [
+        s for s in entry_data["entities"].values()
+        if isinstance(s, ProductSensor) and s.extra_state_attributes.get("barcode") == barcode
+    ]
+    if not matching_sensors:
+        _LOGGER.error(f"No sensor found with barcode {barcode}")
+        return
+
+    for sensor in matching_sensors:
+        new_count = max(sensor.native_value - amount, 0)
+        sensor.update_count(new_count)
+        _LOGGER.info(f"Decreased count for sensor {sensor.entity_id} by {amount}. New count: {new_count}")
+
+
+# --------------------------- Entities ---------------------------
+class CategoriesSensor(SensorEntity):
+    """Sensor to track the number of pantry categories."""
+
+    _attr_icon = "mdi:format-list-bulleted"
+
+    def __init__(self, entry: ConfigEntry, categories: list):
+        self._entry = entry
+        self._categories = categories
+        self._attr_unique_id = f"{DOMAIN}_categories"
+        self._attr_name = "Pantry Categories"
+
+    @property
+    def native_value(self):
+        return len(self._categories)
+
+    @property
+    def extra_state_attributes(self):
+        return {"categories": self._categories}
+
+    @property
+    def device_info(self):
+        """Attach under a single device in the UI."""
+        return {
+            "identifiers": {(DOMAIN, self._entry.entry_id)},
+            "name": "Pantry Tracker",
+            "manufacturer": "Pantry Tracker"
+        }
+
+    def update_categories(self, categories: list):
+        self._categories = categories
+        self.async_write_ha_state()
+
+
+class ProductSensor(SensorEntity):
+    """Sensor to track individual product counts and attributes."""
+
+    def __init__(
+        self,
+        config_entry: ConfigEntry,
+        name: str,
+        url: str,
+        category: str,
+        unique_id: str,
+        initial_count: int = 0,
+        additional_attributes: dict = None
+    ):
+        self._entry = config_entry
+        self._product_name = name
+        self._url = url
+        self._category = category
+        self._attr_unique_id = unique_id
+        self._attr_name = f"Product: {name}"
+        self._attr_icon = "mdi:barcode-scan"
+        self._count = initial_count
+        self._additional_attributes = additional_attributes or {}
+
+    @property
+    def native_value(self):
+        return self._count
+
+    @property
+    def extra_state_attributes(self):
+        attrs = {
+            "product_name": self._product_name,
+            "url": self._url,
+            "category": self._category,
+            "count": self._count
+        }
+        attrs.update(self._additional_attributes)
+        return attrs
+
+    @property
+    def device_info(self):
+        """Attach under the same device as CategoriesSensor."""
+        return {
+            "identifiers": {(DOMAIN, self._entry.entry_id)},
+            "name": "Pantry Tracker",
+            "manufacturer": "PantryTracker"
+        }
+
+    def update_attributes(self, url: str, category: str, additional_attributes: dict):
+        self._url = url
+        self._category = category
+        if additional_attributes:
+            self._additional_attributes = additional_attributes
+        self.async_write_ha_state()
+
+    def update_count(self, new_count: int):
+        self._count = new_count
+        self.async_write_ha_state()